//
//  SettingsView.swift
//  boringNotch
//
//  Created by Richard Kunkli on 07/08/2024.
//

import SwiftUI
<<<<<<< HEAD
import LaunchAtLogin
=======
import Sparkle
>>>>>>> df0127e3

struct SettingsView: View {
    @EnvironmentObject var vm: BoringViewModel
    let updaterController: SPUStandardUpdaterController
    
    @State private var selectedTab: SettingsEnum = .general
    @State private var showBuildNumber: Bool = false
    let accentColors: [Color] = [.blue, .purple, .pink, .red, .orange, .yellow, .green, .gray]
    
    var body: some View {
        TabView(selection: $selectedTab,
                content:  {
            GeneralSettings()
                .tabItem { Label("General", systemImage: "gear") }
                .tag(SettingsEnum.general)
            Media()
                .tabItem { Label("Media", systemImage: "music.note") }
                .tag(SettingsEnum.mediaPlayback)
            Charge()
                .tabItem { Label("Battery", systemImage: "battery.100.bolt") }
                .tag(SettingsEnum.charge)
            Downloads()
                .tabItem { Label("Downloads", systemImage: "square.and.arrow.down") }
                .tag(SettingsEnum.download)
            About()
                .tabItem { Label("About", systemImage: "info.circle") }
                .tag(SettingsEnum.about)
        })
        .formStyle(.grouped)
        .frame(width: 500, height: 500)
        .tint(vm.accentColor)
    }
    
    @ViewBuilder
    func GeneralSettings() -> some View {
        Form {
            Section {
                HStack() {
                    ForEach(accentColors, id: \.self) { color in
                        Button(action: {
                            withAnimation {
                                vm.accentColor = color
                            }
                        }) {
                            Circle()
                                .fill(color)
                                .frame(width: 20, height: 20)
                                .overlay(
                                    Circle()
                                        .stroke(Color.white, lineWidth: vm.accentColor == color ? 2 : 0)
                                        .overlay {
                                            Circle()
                                                .fill(.white)
                                                .frame(width: 7, height: 7)
                                                .opacity(vm.accentColor == color ? 1 : 0)
                                        }
                                )
                        }
                        .buttonStyle(PlainButtonStyle())
                    }
                    Spacer()
                    ColorPicker("Custom color", selection: $vm.accentColor)
                        .labelsHidden()
                }
            } header: {
                Text("Accent color")
            }
            
            boringControls()
        }
    }
    
    @ViewBuilder
    func Charge() -> some View {
        Form {
            Toggle("Show charging indicator", isOn: $vm.chargingInfoAllowed)
            Toggle("Show battery indicator", isOn: $vm.showBattery.animation())
        }
    }
    
    @ViewBuilder
    func Downloads() -> some View {
        Form {
            Section {
                Toggle("Show download progress", isOn: .constant(false))
                    .disabled(true)
                Picker("Download indicator style", selection: $vm.selectedDownloadIndicatorStyle) {
                    Text("Progress bar")
                        .tag(DownloadIndicatorStyle.progress)
                    Text("Percentage")
                        .tag(DownloadIndicatorStyle.percentage)
                }
                .disabled(true)
                Picker("Download icon style", selection: $vm.selectedDownloadIconStyle) {
                    Text("Only app icon")
                        .tag(DownloadIconStyle.onlyAppIcon)
                    Text("Only download icon")
                        .tag(DownloadIconStyle.onlyIcon)
                    Text("Both")
                        .tag(DownloadIconStyle.iconAndAppIcon)
                }
                .disabled(true)
                
            } header: {
                HStack {
                    Text("Download indicators")
                    comingSoonTag()
                }
            }
            Section {
                List {
                    ForEach(0..<1) { _ in
                        Text("No excludes")
                            .foregroundStyle(.secondary)
                    }
                    HStack(spacing: 0) {
                        Button {} label: {
                            Rectangle()
                                .fill(.clear)
                                .contentShape(Rectangle())
                                .frame(width: 20, height: 20)
                                .overlay {
                                    Image(systemName: "plus").imageScale(.small)
                                }
                        }
                        Divider()
                        Button {} label: {
                            Rectangle()
                                .fill(.clear)
                                .contentShape(Rectangle())
                                .frame(width: 20, height: 20)
                                .overlay {
                                    Image(systemName: "minus").imageScale(.small)
                                }
                        }
                    }
                    .disabled(true)
                    .buttonStyle(PlainButtonStyle())
                }
            } header: {
                HStack (spacing: 4){
                    Text("Exclude apps")
                    comingSoonTag()
                }
                
            }
        }
    }
    
    @ViewBuilder
    func Media() -> some View {
        Form {
            Section {
                Toggle("Enable colored spectrograms", isOn: $vm.coloredSpectrogram.animation())
                HStack {
                    Text("Media inactivity timeout")
                    Spacer()
                    TextField("Media inactivity timeout", value: $vm.waitInterval, formatter: NumberFormatter())
                        .labelsHidden()
                        .frame(width: 25)
                        .multilineTextAlignment(.trailing)
                    Text("seconds")
                        .foregroundStyle(.secondary)
                }
            } header: {
                Text("Media playback live activity")
            }
        }
        .formStyle(.grouped)}
    
    @ViewBuilder
    func boringControls() -> some View {
        Section {
            
            Toggle("Show cool face animation while inactivity", isOn: $vm.nothumanface.animation())
            LaunchAtLogin.Toggle("Launch at login 🦄")
            Toggle("Enable haptics", isOn: $vm.enableHaptics)
            Toggle("Menubar icon", isOn: $vm.showMenuBarIcon)
            
        } header: {
            Text("Boring Controls")
        }
    }
    
    @ViewBuilder
    func About() -> some View {
        VStack {
            Form {
                Section {
                    HStack {
                        Text("Release name")
                        Spacer()
                        Text(vm.releaseName)
                            .foregroundStyle(.secondary)
                    }
                    HStack {
                        Text("Version")
                        Spacer()
                        if (showBuildNumber) {
                            Text("(\(Bundle.main.buildVersionNumber ?? ""))")
                                .foregroundStyle(.secondary)
                        }
                        Text(Bundle.main.releaseVersionNumber ?? "unkown")
                            .foregroundStyle(.secondary)
                            .onTapGesture {
                                withAnimation {
                                    showBuildNumber.toggle()
                                }
                            }
                    }
                } header: {
                    Text("Version info")
                }
                
<<<<<<< HEAD
                Section {
                    Toggle("Automatically check for updates", isOn: .constant(false))
                        .disabled(true)
                    Toggle("Install updates automatically", isOn: .constant(false))
                        .disabled(true)
                } header: {
                    HStack {
                        Text("Software updates")
                        comingSoonTag()
                    }
                }
=======
                UpdaterSettingsView(updater: updaterController.updater)
>>>>>>> df0127e3
            }
            Button("Quit boring.notch", role: .destructive) {
                exit(0)
            }
            .padding()
            VStack(spacing: 15) {
                HStack(spacing: 30) {
                    Button {
                        NSWorkspace.shared.open(sponsorPage)
                    } label: {
                        VStack(spacing: 5) {
                            Image(systemName: "cup.and.saucer.fill")
                                .imageScale(.large)
                            Text("Support Us")
                                .foregroundStyle(.blue)
                        }
                    }
                    Button {
                        NSWorkspace.shared.open(productPage)
                    } label: {
                        VStack(spacing: 5) {
                            Image("Github")
                                .resizable()
                                .aspectRatio(contentMode: .fit)
                                .frame(width: 18)
                            Text("GitHub")
                                .foregroundStyle(.blue)
                        }
                    }
                }
                .buttonStyle(PlainButtonStyle())
                Text("Made with 🫶🏻 by not so boring not.people")
                    .foregroundStyle(.secondary)
                    .padding(.bottom)
            }
        }
    }
<<<<<<< HEAD
    
    func comingSoonTag () -> some View {
        Text("Coming soon")
            .foregroundStyle(.secondary)
            .font(.footnote.bold())
            .padding(.vertical, 3)
            .padding(.horizontal, 6)
            .background(Color(nsColor: .secondarySystemFill))
            .clipShape(.capsule)
    }
}

#Preview {
    SettingsView()
        .environmentObject(BoringViewModel())
=======
>>>>>>> df0127e3
}<|MERGE_RESOLUTION|>--- conflicted
+++ resolved
@@ -6,11 +6,8 @@
 //
 
 import SwiftUI
-<<<<<<< HEAD
 import LaunchAtLogin
-=======
 import Sparkle
->>>>>>> df0127e3
 
 struct SettingsView: View {
     @EnvironmentObject var vm: BoringViewModel
@@ -225,21 +222,7 @@
                     Text("Version info")
                 }
                 
-<<<<<<< HEAD
-                Section {
-                    Toggle("Automatically check for updates", isOn: .constant(false))
-                        .disabled(true)
-                    Toggle("Install updates automatically", isOn: .constant(false))
-                        .disabled(true)
-                } header: {
-                    HStack {
-                        Text("Software updates")
-                        comingSoonTag()
-                    }
-                }
-=======
                 UpdaterSettingsView(updater: updaterController.updater)
->>>>>>> df0127e3
             }
             Button("Quit boring.notch", role: .destructive) {
                 exit(0)
@@ -277,7 +260,6 @@
             }
         }
     }
-<<<<<<< HEAD
     
     func comingSoonTag () -> some View {
         Text("Coming soon")
@@ -288,11 +270,4 @@
             .background(Color(nsColor: .secondarySystemFill))
             .clipShape(.capsule)
     }
-}
-
-#Preview {
-    SettingsView()
-        .environmentObject(BoringViewModel())
-=======
->>>>>>> df0127e3
 }