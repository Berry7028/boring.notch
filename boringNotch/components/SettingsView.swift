--- conflicted
+++ resolved
@@ -40,7 +40,6 @@
     
     @ViewBuilder
     func GeneralSettings() -> some View {
-<<<<<<< HEAD
         Form {
             Section {
                 HStack() {
@@ -157,13 +156,11 @@
             Section {
                 Toggle("Enable colored spectrograms", isOn: $vm.coloredSpectrogram.animation())
                 HStack {
-=======
         VStack{
             Form {
                 Section {
                     Toggle("Enable colored spectrograms", isOn: $vm.coloredSpectrogram.animation())
                     HStack {
->>>>>>> 269cf0eb
                     Text("Media inactivity timeout")
                     Spacer()
                     TextField("Media inactivity timeout", value: $vm.waitInterval, formatter: NumberFormatter())
@@ -173,13 +170,10 @@
                     Text("seconds")
                         .foregroundStyle(.secondary)
                 }
-<<<<<<< HEAD
-=======
                 } header: {
                     Text("Media playback live activity")
                 }
                 boringControls()
->>>>>>> 269cf0eb
             }
             .formStyle(.grouped)
             
@@ -196,7 +190,6 @@
         } header: {
             Text("Boring Controls")
         }
-<<<<<<< HEAD
     }
     
     @ViewBuilder
@@ -282,16 +275,10 @@
                     .padding(.bottom)
             }
         }
-=======
->>>>>>> 269cf0eb
     }
 }
 
 #Preview {
-<<<<<<< HEAD
     SettingsView()
         .environmentObject(BoringViewModel())
-=======
-    SettingsView().environmentObject(BoringViewModel())
->>>>>>> 269cf0eb
 }