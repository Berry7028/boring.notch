--- conflicted
+++ resolved
@@ -237,50 +237,9 @@
             if timeChanged {
                 self.elapsedTime = state.currentTime
             }
-<<<<<<< HEAD
-        }
-    }
-
-    // MARK: - Helper Methods
-
-    private func extractMusicInfo(from information: [String: Any]) -> (title: String, artist: String, album: String, duration: TimeInterval, artworkData: Data?) {
-        let title = information["kMRMediaRemoteNowPlayingInfoTitle"] as? String ?? ""
-        let artist = information["kMRMediaRemoteNowPlayingInfoArtist"] as? String ?? ""
-        let album = information["kMRMediaRemoteNowPlayingInfoAlbum"] as? String ?? ""
-        let duration =
-            information["kMRMediaRemoteNowPlayingInfoDuration"] as? TimeInterval ?? lastMusicItem?
-            .duration ?? 0
-        let artworkData = information["kMRMediaRemoteNowPlayingInfoArtworkData"] as? Data
-
-        return (title, artist, album, duration, artworkData)
-    }
-
-    private func updateMusicState(
-        newInfo: (
-            title: String, artist: String, album: String, duration: TimeInterval, artworkData: Data?
-        ), state _: Int?
-    ) {
-        // Check if music info has actually changed
-        let musicInfoChanged =
-            (newInfo.title != lastMusicItem?.title || newInfo.artist != lastMusicItem?.artist
-                || newInfo.album != lastMusicItem?.album)
-
-        let artworkChanged =
-            newInfo.artworkData != nil && newInfo.artworkData != lastMusicItem?.artworkData
-
-        if artworkChanged || musicInfoChanged {
-            // Trigger flip animation
-            flipWorkItem?.cancel()
-            let workItem = DispatchWorkItem { [weak self] in
-                self?.isFlipping = true
-                DispatchQueue.main.asyncAfter(deadline: .now() + 0.2) {
-                    self?.isFlipping = false
-                }
-=======
             
             if durationChanged {
                 self.songDuration = state.duration
->>>>>>> 21289074
             }
             
             if playbackRateChanged {
@@ -299,31 +258,6 @@
         // Execute the batch update on the main thread
         DispatchQueue.main.async(execute: updateBatch)
     }
-<<<<<<< HEAD
-
-    private func updateArtwork(_ artworkData: Data?) {
-        DispatchQueue.global(qos: .userInitiated).async { [weak self] in
-            guard let self = self else { return }
-
-            let newArt: NSImage?
-            let usingAppIcon: Bool
-
-            if let artworkData = artworkData,
-                let artworkImage = NSImage(data: artworkData)
-            {
-                newArt = artworkImage
-                usingAppIcon = false
-            } else if let appIconImage = AppIconAsNSImage(for: self.bundleIdentifier ?? "") {
-                newArt = appIconImage
-                usingAppIcon = true
-            } else {
-                return
-            }
-
-            DispatchQueue.main.async {
-                self.usingAppIconForArtwork = usingAppIcon
-                self.updateAlbumArt(newAlbumArt: newArt!)
-=======
     
     private func triggerFlipAnimation() {
         // Cancel any existing animation
@@ -334,7 +268,6 @@
             self?.isFlipping = true
             DispatchQueue.main.asyncAfter(deadline: .now() + 0.2) {
                 self?.isFlipping = false
->>>>>>> 21289074
             }
         }
         
